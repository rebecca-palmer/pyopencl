--- conflicted
+++ resolved
@@ -301,14 +301,10 @@
     # {{{ Context
 
     def context_repr(self):
-<<<<<<< HEAD
-        return "<pyopencl.Context at TODO on %s>" % (", ".join(repr(dev) for dev in self.devices))
-        # return "<pyopencl.Context at 0x%x on %s>" % (self.obj_ptr,
+        return "<pyopencl.Context at TODO on %s>" % (
+                ", ".join(repr(dev) for dev in self.devices))
+        # return "<pyopencl.Context at 0x%x on %s>" % (self.int_ptr,
         #         ", ".join(repr(dev) for dev in self.devices))
-=======
-        return "<pyopencl.Context at 0x%x on %s>" % (self.int_ptr,
-                ", ".join(repr(dev) for dev in self.devices))
->>>>>>> 7a40dcc4
 
     def context_get_cl_version(self):
         import re
