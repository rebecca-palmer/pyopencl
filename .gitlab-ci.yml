--- conflicted
+++ resolved
@@ -21,31 +21,10 @@
   - export EXTRA_INSTALL="numpy mako"
   - curl -L -O -k https://gitlab.tiker.net/inducer/ci-support/raw/master/build-and-test-py-project.sh
   - ". ./build-and-test-py-project.sh"
-<<<<<<< HEAD
   allow_failure: true
   tags:
   - python3.6
   - intel-cl-cpu
-=======
-  allow_failure: true
-  tags:
-  - python3.6
-  - intel-cl-cpu
-  except:
-  - tags
-
-Python 3.6 AMD CPU:
-  script:
-  - export PY_EXE=python3.5
-  - export PYOPENCL_TEST=amd:pu
-  - export EXTRA_INSTALL="numpy mako"
-  - curl -L -O -k https://gitlab.tiker.net/inducer/ci-support/raw/master/build-and-test-py-project.sh
-  - ". ./build-and-test-py-project.sh"
-  allow_failure: true
-  tags:
-  - python3.6
-  - amd-cl-cpu
->>>>>>> 006a6274
   except:
   - tags
 
